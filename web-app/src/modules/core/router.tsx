--- conflicted
+++ resolved
@@ -12,11 +12,8 @@
 import Validators from "./routes/Validators";
 import Test from "./routes/Test";
 import Module from "./routes/Account/Modules/Module";
-<<<<<<< HEAD
 import Coinstats from "./routes/Coinstats";
-=======
 import TotalSupply from "./routes/TotalSupply";
->>>>>>> 88ddbf6e
 
 const router = createBrowserRouter([
   {
@@ -72,13 +69,12 @@
         element: <Validators />,
       },
       {
-<<<<<<< HEAD
         path: "/coinstats",
         element: <Coinstats />,
-=======
+      },
+      {
         path: "/total-supply",
         element: <TotalSupply />,
->>>>>>> 88ddbf6e
       },
       {
         path: "/test",
