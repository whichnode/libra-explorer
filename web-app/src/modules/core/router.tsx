--- conflicted
+++ resolved
@@ -3,11 +3,7 @@
 import Transaction from './routes/Transaction';
 import Home from './routes/Home';
 import Account from './routes/Account';
-<<<<<<< HEAD
 import Accounts from './routes/Accounts';
-=======
-// import Accounts from './routes/Accounts';
->>>>>>> 2e7512b1
 import AccountOverview from './routes/Account/Overview';
 import AccountTransactions from './routes/Account/UserTransactions';
 import AccountResources from './routes/Account/Resources';
@@ -15,17 +11,9 @@
 import Block from './routes/Block';
 import Root from './Root';
 import Validators from './routes/Validators';
-<<<<<<< HEAD
-import Test from './routes/Test';
 import Module from './routes/Account/Modules/Module';
 import Stats from './routes/Stats';
 import Postero from './routes/Postero';
-=======
-import Module from './routes/Account/Modules/Module';
-import Stats from './routes/Stats';
-import Postero from './routes/Postero';
-import CommunityWallets from './routes/CommunityWallets';
->>>>>>> 2e7512b1
 
 const router = createBrowserRouter([
   {
@@ -76,12 +64,7 @@
         path: '/blocks/:blockHeight',
         element: <Block />,
       },
-      // {
-      //   path: '/accounts',
-      //   element: <Accounts />,
-      // },
       {
-<<<<<<< HEAD
         path: '/accounts',
         element: <Accounts />,
       },
@@ -92,30 +75,11 @@
       {
         path: '/stats',
         element: <Stats />,
-=======
-        path: '/validators',
-        element: <Validators />,
-      },
-      {
-        path: '/stats',
-        element: <Stats />,
-      },
-      {
-        path: '/community-wallets',
-        element: <CommunityWallets />,
->>>>>>> 2e7512b1
       },
       {
         path: '/postero',
         element: <Postero />,
       },
-<<<<<<< HEAD
-      {
-        path: '/test',
-        element: <Test />,
-      },
-=======
->>>>>>> 2e7512b1
     ],
   },
 ]);
