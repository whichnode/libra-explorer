--- conflicted
+++ resolved
@@ -1,10 +1,7 @@
 import { FC } from 'react';
-
 import Money from '../../../../ui/Money';
 import StatsCard from '../../../../ui/StatsCard';
 import { IValidator } from '../../../../interface/Validator.interface';
-import Money from '../../../../ui/Money';
-import StatsCard from '../../../../ui/StatsCard';
 
 interface ValidatorsStatsProps {
   validators?: IValidator[];
@@ -13,15 +10,8 @@
 const ValidatorsStats: FC<ValidatorsStatsProps> = ({ validators }) => {
   const validatorSet = validators && validators.filter((it) => it.inSet);
   const eligible = validators && validatorSet && validators.length - validatorSet.length;
-<<<<<<< HEAD
   const totalLibra = validators && validators.reduce((acc, it) => acc + Number(it.balance), 0);
   const liquidLibra = validators && validators.reduce((acc, it) => acc + Number(it.unlocked), 0);
-=======
-  const totalLibra =
-    validators && validators.reduce((acc, it) => acc + Number(it.account.balance), 0);
-  const liquidLibra =
-    validators && validators.reduce((acc, it) => acc + Number(it.account.slowWallet?.unlocked), 0);
->>>>>>> 2e7512b1
 
   return (
     <div className="grid grid-cols-2 gap-[4px] md:grid-cols-3 lg:grid-cols-4 pb-8">
