import { FC } from 'react';
import { gql, useQuery } from '@apollo/client';

import Page from '../../../ui/Page';
import ValidatorsTable from './components/ValidatorsTable';
import ValidatorsStats from './components/ValidatorsStats';
import { IValidator } from '../../../interface/Validator.interface';

const GET_VALIDATORS = gql`
  query Validators {
    getValidators {
      inSet
      index
      address
      votingPower
      balance
      unlocked
      grade {
        compliant
        failedBlocks
        proposedBlocks
      }
      grade {
        compliant
        failedBlocks
        proposedBlocks
      }
      vouches {
        address
        epoch
      }
      currentBid {
        currentBid
        expirationEpoch
      }
      city
      country
    }
  }
`;

const Validators: FC = () => {
  const { data, error } = useQuery<{
<<<<<<< HEAD
    getValidators: {
      address: string;
      inSet: boolean;
      index: number;
      votingPower: number;
      balance: number;
      unlocked: number;
      vouches: {
        epoch: number;
        address: string;
      }[];
      grade: {
        compliant: boolean;
        failedBlocks: number;
        proposedBlocks: number;
      };
      currentBid: {
        currentBid: number;
        expirationEpoch: number;
      };
    }[];
=======
    validators: IValidator[];
>>>>>>> 2e7512b1
  }>(GET_VALIDATORS);

  if (error) {
    console.log('error', error);
    return (
      <Page>
        <p>{`Error: ${error.message}`}</p>
      </Page>
    );
  }

<<<<<<< HEAD
  console.log('data', data?.getValidators);

=======
>>>>>>> 2e7512b1
  return (
    <Page>
      <h1 className="font-space-grotesk text-3xl md:text-4xl font-medium leading-[44px] tracking-[-0.02em] text-left mt-6 mb-6">
        Validators
      </h1>
      <section className="my-2 flow-root">
<<<<<<< HEAD
        <ValidatorsStats validators={data && data.getValidators} />
        <ValidatorsTable validators={data && data.getValidators} />
      </section>
    </Page>
  );

  return null;
=======
        <ValidatorsStats validators={data && data.validators} />
        <ValidatorsTable validators={data && data.validators} />
      </section>
    </Page>
  );
>>>>>>> 2e7512b1
};

export default Validators;<|MERGE_RESOLUTION|>--- conflicted
+++ resolved
@@ -1,10 +1,8 @@
 import { FC } from 'react';
 import { gql, useQuery } from '@apollo/client';
-
 import Page from '../../../ui/Page';
 import ValidatorsTable from './components/ValidatorsTable';
 import ValidatorsStats from './components/ValidatorsStats';
-import { IValidator } from '../../../interface/Validator.interface';
 
 const GET_VALIDATORS = gql`
   query Validators {
@@ -41,7 +39,6 @@
 
 const Validators: FC = () => {
   const { data, error } = useQuery<{
-<<<<<<< HEAD
     getValidators: {
       address: string;
       inSet: boolean;
@@ -63,9 +60,6 @@
         expirationEpoch: number;
       };
     }[];
-=======
-    validators: IValidator[];
->>>>>>> 2e7512b1
   }>(GET_VALIDATORS);
 
   if (error) {
@@ -77,32 +71,17 @@
     );
   }
 
-<<<<<<< HEAD
-  console.log('data', data?.getValidators);
-
-=======
->>>>>>> 2e7512b1
   return (
     <Page>
       <h1 className="font-space-grotesk text-3xl md:text-4xl font-medium leading-[44px] tracking-[-0.02em] text-left mt-6 mb-6">
         Validators
       </h1>
       <section className="my-2 flow-root">
-<<<<<<< HEAD
         <ValidatorsStats validators={data && data.getValidators} />
         <ValidatorsTable validators={data && data.getValidators} />
       </section>
     </Page>
   );
-
-  return null;
-=======
-        <ValidatorsStats validators={data && data.validators} />
-        <ValidatorsTable validators={data && data.validators} />
-      </section>
-    </Page>
-  );
->>>>>>> 2e7512b1
 };
 
 export default Validators;