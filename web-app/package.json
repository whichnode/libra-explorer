--- conflicted
+++ resolved
@@ -36,18 +36,11 @@
     "lodash": "^4.17.21",
     "posthog-js": "^1.138.1",
     "prismjs": "^1.29.0",
-<<<<<<< HEAD
     "react": "^18.2.0",
     "react-dom": "^18.2.0",
     "react-modal": "^3.16.1",
     "react-qr-code": "^2.0.12",
     "react-router-dom": "^6.22.3",
-=======
-    "react": "^18.3.1",
-    "react-dom": "^18.3.1",
-    "react-qr-code": "^2.0.14",
-    "react-router-dom": "^6.23.1",
->>>>>>> 2e7512b1
     "react-toastify": "^10.0.5",
     "styled-components": "^6.1.11"
   },
