import { AptosClient } from "aptos";
import { Injectable } from "@nestjs/common";
import { ConfigService } from "@nestjs/config";
import BN from "bn.js";

import { OlConfig } from "../config/config.interface.js";
import {
  ConsensusReward,
  RawDonorVoiceRegistry,
  RawValidatorSet,
  ValidatorConfig,
  ValidatorGrade,
  ValidatorSet,
} from "./types.js";
import { NetworkAddresses } from "./network-addresses.js";
import { parseAddress } from "../utils.js";
import { SupplyStats } from "./types.js";

@Injectable()
export class OlService {
  public readonly aptosClient: AptosClient;

  public constructor(configService: ConfigService) {
    const config = configService.get<OlConfig>("ol")!;
    this.aptosClient = new AptosClient(config.provider);
  }

  public async getSupplyStats(): Promise<SupplyStats> {
    const supplyStats = await this.aptosClient.view({
      function: "0x1::supply::get_stats",
      type_arguments: [],
      arguments: [],
    });
    return {
      totalSupply: parseFloat(supplyStats[0] as string) / 1e6,
      slowLockedSupply: parseFloat(supplyStats[1] as string) / 1e6,
      cwSupply: parseFloat(supplyStats[2] as string) / 1e6,
      infraEscrowSupply: parseFloat(supplyStats[3] as string) / 1e6,
      circulatingSupply: parseFloat(supplyStats[4] as string) / 1e6,
    };
  }

  public async getCurrentValidators(): Promise<string[]> {
    const addresses = await this.aptosClient.view({
      function: "0x1::stake::get_current_validators",
      type_arguments: [],
      arguments: [],
    });
    return addresses[0] as string[];
  }

  public async accountExists(address: Buffer): Promise<boolean> {
    const res = await this.aptosClient.view({
      function: "0x1::account::exists_at",
      type_arguments: [],
      arguments: [`0x${address.toString("hex")}`],
    });
    return res[0] as boolean;
  }

  public async getEligibleValidators(): Promise<Buffer[]> {
    const res = await this.aptosClient.view({
      function: "0x1::validator_universe::get_eligible_validators",
      type_arguments: [],
      arguments: [],
    });
    const addresses = res[0] as string[];
    return addresses.map((address) => parseAddress(address));
  }

  public async getCurrentBid(address: Buffer) {
    const res = await this.aptosClient.view({
      function: "0x1::proof_of_fee::current_bid",
      type_arguments: [],
      arguments: [`0x${address.toString("hex")}`],
    });
    const currentBid = res as [string, string];
    return {
      currentBid: parseInt(currentBid[0], 10),
      expirationEpoch: parseInt(currentBid[1], 10),
    };
  }

  public async getValidatorGrade(address: Buffer): Promise<ValidatorGrade> {
    try {
      const res = await this.aptosClient.view({
        function: "0x1::grade::get_validator_grade",
        type_arguments: [],
        arguments: [`0x${address.toString("hex")}`],
      });
      const payload = res as [boolean, string, string];
      return {
        compliant: payload[0],
        proposedBlocks: parseInt(payload[1], 10),
        failedBlocks: parseInt(payload[2], 10),
      };
    } catch (error) {
      return {
        compliant: false,
        proposedBlocks: -1,
        failedBlocks: -1,
      };
    }
  }

  public async getAllVouchers(address: Buffer) {
    const res = await this.aptosClient.view({
      function: "0x1::vouch::all_vouchers",
      type_arguments: [],
      arguments: [`0x${address.toString("hex")}`],
    });
    return res;
  }

  public async getVouchersInValSet(address: Buffer) {
    const res = await this.aptosClient.view({
      function: "0x1::vouch::true_friends",
      type_arguments: [],
      arguments: [`0x${address.toString("hex")}`],
    });
    return res;
  }

  public async getConsensusReward(): Promise<ConsensusReward> {
    const res = await this.aptosClient.getAccountResource(
      "0x1",
      "0x1::proof_of_fee::ConsensusReward",
    );
    const consensusRewardRes = res.data as {
      clearing_bid: string;
      entry_fee: string;
      median_history: [string, string];
      median_win_bid: string;
      net_reward: string;
      nominal_reward: string;
    };

    return {
      clearingBid: parseInt(consensusRewardRes.clearing_bid, 10),
      entryFee: parseInt(consensusRewardRes.entry_fee, 10),
      medianHistory: [
        parseInt(consensusRewardRes.median_history[0], 10),
        parseInt(consensusRewardRes.median_history[1], 10),
      ],
      medianWinBid: parseInt(consensusRewardRes.median_win_bid),
      netReward: parseInt(consensusRewardRes.net_reward, 10),
      nominalReward: parseInt(consensusRewardRes.nominal_reward, 10),
    };
  }

  public async getValidatorSet(): Promise<ValidatorSet> {
    const res = await this.aptosClient.getAccountResource(
      "0x1",
      "0x1::stake::ValidatorSet",
    );
    const data = res.data as RawValidatorSet;
    return {
      activeValidators: data.active_validators.map((validator) => {
        const fullnodeAddresses = Buffer.from(
          validator.config.fullnode_addresses.substring(2),
          "hex",
        );
        const networkAddresses = Buffer.from(
          validator.config.network_addresses.substring(2),
          "hex",
        );

        return {
          addr: parseAddress(validator.addr),
          votingPower: new BN(validator.voting_power),
          config: {
            consensusPubkey: validator.config.consensus_pubkey,
            fullnodeAddresses:
              NetworkAddresses.fromBytes(fullnodeAddresses)?.toString(),
            networkAddresses:
              NetworkAddresses.fromBytes(networkAddresses)?.toString(),
            validatorIndex: new BN(validator.config.validator_index),
          },
        };
      }),
    };
  }

  public async getValidatorConfig(address: Buffer): Promise<ValidatorConfig> {
<<<<<<< HEAD
    let config;
    try {
      const res = await this.aptosClient.view({
        function: "0x1::stake::get_validator_config",
        type_arguments: [],
        arguments: [`0x${address.toString("hex")}`],
      });
      config = res as [string, string, string];
    } catch (error) {
      return {
        consensus_pubkey: "",
        fullnode_addresses: "",
        network_addresses: "",
      };
    }
=======
    const res = await this.aptosClient.view({
      function: "0x1::stake::get_validator_config",
      type_arguments: [],
      arguments: [`0x${address.toString("hex")}`],
    });
    const config = res as [string, string, string];
>>>>>>> 2e7512b1

    const fullnodeAddresses = config[1]
      ? NetworkAddresses.fromBytes(
          Buffer.from(config[1].substring(2), "hex"),
        )?.toString()
      : "";
    const networkAddresses = config[2]
      ? NetworkAddresses.fromBytes(
          Buffer.from(config[2].substring(2), "hex"),
        )?.toString()
      : "";
    return {
      consensus_pubkey: config[0],
      fullnode_addresses: fullnodeAddresses,
      network_addresses: networkAddresses,
    };
  }

  public async getCommunityWallets(): Promise<string[]> {
    const res = await this.aptosClient.getAccountResource(
      "0x1",
      "0x1::donor_voice::Registry",
    );
    const data = res.data as RawDonorVoiceRegistry;
    return data.list.map((it) => it.substring(2));
  }
}<|MERGE_RESOLUTION|>--- conflicted
+++ resolved
@@ -182,30 +182,12 @@
   }
 
   public async getValidatorConfig(address: Buffer): Promise<ValidatorConfig> {
-<<<<<<< HEAD
-    let config;
-    try {
-      const res = await this.aptosClient.view({
-        function: "0x1::stake::get_validator_config",
-        type_arguments: [],
-        arguments: [`0x${address.toString("hex")}`],
-      });
-      config = res as [string, string, string];
-    } catch (error) {
-      return {
-        consensus_pubkey: "",
-        fullnode_addresses: "",
-        network_addresses: "",
-      };
-    }
-=======
     const res = await this.aptosClient.view({
       function: "0x1::stake::get_validator_config",
       type_arguments: [],
       arguments: [`0x${address.toString("hex")}`],
     });
     const config = res as [string, string, string];
->>>>>>> 2e7512b1
 
     const fullnodeAddresses = config[1]
       ? NetworkAddresses.fromBytes(
