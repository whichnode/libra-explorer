--- conflicted
+++ resolved
@@ -137,13 +137,8 @@
       ip: string;
       latitude: number;
       longitude: number;
-<<<<<<< HEAD
-      city: string;
-      country: string;
-=======
       city?: string;
       country?: string;
->>>>>>> 2e7512b1
     }[] = [];
 
     for (const ip of ips) {
@@ -153,13 +148,8 @@
           ip,
           latitude: r.location.latitude,
           longitude: r.location.longitude,
-<<<<<<< HEAD
-          city: r.city?.names?.en || "Unknown",
-          country: r.country?.names?.en || "Unknown",
-=======
           city: r?.city?.names?.en,
           country: r?.country?.names?.en,
->>>>>>> 2e7512b1
         });
       }
     }
